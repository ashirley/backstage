--- conflicted
+++ resolved
@@ -32,15 +32,9 @@
   "dependencies": {
     "@backstage/catalog-model": "^0.7.4",
     "@backstage/config": "^0.1.4",
-<<<<<<< HEAD
-    "@backstage/core": "^0.7.6",
-    "@backstage/plugin-kubernetes-common": "^0.1.0",
-    "@backstage/plugin-catalog-react": "^0.1.3",    
-=======
     "@backstage/core": "^0.7.7",
     "@backstage/plugin-catalog-react": "^0.1.3",
-    "@backstage/plugin-kubernetes-backend": "^0.3.2",
->>>>>>> adb440cf
+    "@backstage/plugin-kubernetes-common": "^0.1.0",
     "@backstage/theme": "^0.2.6",
     "@kubernetes/client-node": "^0.14.0",
     "@material-ui/core": "^4.11.0",
