# This file registers ownership for certain parts of the backstage code.
# Review from a member of the corresponding code owner is required to merge pull requests.
#
# The last matching pattern takes precedence.
# https://help.github.com/articles/about-codeowners/

*                                           @backstage/maintainers
/docs/features/techdocs                     @backstage/techdocs-core
/docs/features/search                       @backstage/techdocs-core
/plugins/cost-insights                      @backstage/silver-lining
/plugins/cloudbuild                         @trivago/ebarrios
/plugins/search                             @backstage/techdocs-core
/plugins/techdocs                           @backstage/techdocs-core
/plugins/techdocs-backend                   @backstage/techdocs-core
<<<<<<< HEAD
/plugins/linkerd-backend                    @backstage/maintainers
/.changeset/cost-insights-*                 @backstage/silver-lining
=======
/packages/techdocs-common                   @backstage/techdocs-core
/.changeset/cost-insights-*                 @backstage/silver-lining
/.changeset/techdocs-*                      @backstage/techdocs-core
>>>>>>> d7b44f93
<|MERGE_RESOLUTION|>--- conflicted
+++ resolved
@@ -9,14 +9,11 @@
 /docs/features/search                       @backstage/techdocs-core
 /plugins/cost-insights                      @backstage/silver-lining
 /plugins/cloudbuild                         @trivago/ebarrios
+/plugins/linkerd-backend                    @backstage/maintainers
+/plugins/linkerd                            @backstage/maintainers
 /plugins/search                             @backstage/techdocs-core
 /plugins/techdocs                           @backstage/techdocs-core
 /plugins/techdocs-backend                   @backstage/techdocs-core
-<<<<<<< HEAD
-/plugins/linkerd-backend                    @backstage/maintainers
-/.changeset/cost-insights-*                 @backstage/silver-lining
-=======
 /packages/techdocs-common                   @backstage/techdocs-core
 /.changeset/cost-insights-*                 @backstage/silver-lining
 /.changeset/techdocs-*                      @backstage/techdocs-core
->>>>>>> d7b44f93
